--- conflicted
+++ resolved
@@ -6,11 +6,7 @@
     "type": "git",
     "url": "https://github.com/vknabel/vscode-swiftlint"
   },
-<<<<<<< HEAD
-  "version": "1.2.5",
-=======
   "version": "1.2.6",
->>>>>>> 5e197586
   "license": "MIT",
   "author": {
     "name": "Valentin Knabel",
