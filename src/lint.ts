import {
  TextDocument,
  Diagnostic,
  DiagnosticSeverity,
  Range,
  Uri,
  WorkspaceFolder,
  Position,
  workspace,
  RelativePattern,
} from "vscode";
import {
  ExecException,
  ExecFileOptionsWithStringEncoding,
} from "child_process";
import Current from "./Current";
import { SwiftLintConfig } from "./SwiftLintConfig";
import { execShell } from "./execShell";
import * as path from "path";

interface Report {
  character: number | null;
  file: string;
  line: number;
  reason: string;
  rule_id: string;
  severity: string;
  type: string;
}

export async function diagnosticsForDocument(request: {
  document: TextDocument;
  parameters: string[];
  workspaceFolder: WorkspaceFolder | null;
}) {
  const input = request.document.getText();
  if (input.trim() === "") {
    return [];
  }
  const config = await SwiftLintConfig.search(
    workspaceRoot(request.workspaceFolder)
  );
  if (config == null && Current.config.onlyEnableWithConfig()) {
    return;
  }
  const configArgs = config?.arguments() || [];

  if (config && !(await config.includes(request.document.uri.fsPath))) {
    return [];
  }

  if (request.document.isUntitled) {
    return [];
  }

<<<<<<< HEAD
  if (!request.document.uri.fsPath) {
=======
  // Skip linting if the user navigates to a system framework interface file.
  if (request.document.uri.fsPath.includes(".swiftinterface")) {
>>>>>>> e16792a8
    return [];
  }

  const workspaceOrRoot =
    request.workspaceFolder?.uri.fsPath ?? path.normalize("/");
  const relativeDocumentPath = path.relative(
    workspaceOrRoot,
    request.document.uri.fsPath
  );
  if (relativeDocumentPath === "") {
    return [];
  }
  const lintingResults = await execSwiftlint({
    uri: request.document.uri,
    files: [relativeDocumentPath],
    cwd: workspaceOrRoot,
    parameters: [...configArgs, ...request.parameters],
    options: {
      encoding: "utf8",
      input,
    },
  });
  if (lintingResults == null) {
    return [];
  }
  try {
    const reports: Report[] = JSON.parse(lintingResults) || [];
    const diagnostics = reports.map(
      reportToPreciseDiagnosticForDocument(request.document)
    );
    return diagnostics;
  } catch (error) {
    console.log("[Parsing linting results]", error);
    return [];
  }
}

export async function fixDocument(request: {
  document: TextDocument;
  parameters: string[];
  workspaceFolder: WorkspaceFolder | null;
}): Promise<void> {
  const config = await SwiftLintConfig.search(
    workspaceRoot(request.workspaceFolder)
  );
  if (config == null && Current.config.onlyEnableWithConfig()) {
    return;
  }
  const configArgs = config?.arguments() || [];

  if (config && !(await config.includes(request.document.uri.fsPath))) {
    return;
  }

  if (request.document.isUntitled) {
    return;
  }

  const workspaceOrRoot =
    request.workspaceFolder?.uri.fsPath ?? path.normalize("/");
  const relativeDocumentPath = path.relative(
    workspaceOrRoot,
    request.document.uri.fsPath
  );
  if (relativeDocumentPath === "") {
    return;
  }
  await execSwiftlint({
    uri: request.document.uri,
    files: [relativeDocumentPath],
    cwd: workspaceOrRoot,
    parameters: [...configArgs, "--fix", ...request.parameters],
    options: {
      encoding: "utf8",
    },
  });
}

export async function fixForFolder(request: {
  folder: WorkspaceFolder;
  parameters?: string[];
}): Promise<void> {
  const config = await SwiftLintConfig.search(workspaceRoot(request.folder));
  if (config == null && Current.config.onlyEnableWithConfig()) {
    return;
  }
  const configArgs = config?.arguments() || [];
  const allFiles = await detectDefaultPathArguments(request.folder);

  const includedFiles = config
    ? (await config.includes(request.folder.uri.path))
      ? []
      : await filterAsync(allFiles, (path) => config.includes(path))
    : request.parameters || [];

  if (includedFiles.length === 0) {
    return;
  }
  await execSwiftlint({
    uri: request.folder.uri,
    parameters: [...configArgs, "--fix", ...(request.parameters || [])],
    files: includedFiles,
    cwd: workspaceRoot(request.folder),
    options: {
      encoding: "utf8",
      env: process.env,
    },
  });
}

export async function diagnosticsForFolder(request: {
  folder: WorkspaceFolder;
  parameters?: string[];
}): Promise<Map<string, Diagnostic[]>> {
  const config = await SwiftLintConfig.search(workspaceRoot(request.folder));
  if (config == null && Current.config.onlyEnableWithConfig()) {
    return new Map();
  }
  const configArgs = config?.arguments() || [];
  const allFiles = await detectDefaultPathArguments(request.folder);

  const includedFiles = config
    ? (await config.includes(request.folder.uri.path))
      ? []
      : await filterAsync(allFiles, (path) => config.includes(path))
    : request.parameters || [];
  if (includedFiles.length === 0) {
    return new Map();
  }

  const lintingResults = await execSwiftlint({
    uri: request.folder.uri,
    parameters: [...configArgs, ...(request.parameters || [])],
    files: includedFiles,
    cwd: workspaceRoot(request.folder),
    options: {
      encoding: "utf8",
      env: process.env,
    },
  });
  if (lintingResults == null) {
    return new Map();
  }
  let reports: Report[] = [];
  try {
    reports = JSON.parse(lintingResults) || [];
  } catch (error) {
    console.log("[Parsing linting results]", error);
  }
  const diagnostics = reports.map(reportToSimpleDiagnostic());
  const diagnosticsByFile = new Map<string, Diagnostic[]>();
  for (const { file, diagnostic } of diagnostics) {
    const previous = diagnosticsByFile.get(file) || [];
    diagnosticsByFile.set(file, [...previous, diagnostic]);
  }
  return diagnosticsByFile;
}

function workspaceRoot(workspaceFolder: WorkspaceFolder | null): string {
  return (
    (workspaceFolder && workspaceFolder.uri.fsPath) ||
    workspace.rootPath ||
    "./"
  );
}

async function detectDefaultPathArguments(
  workspaceFolder: WorkspaceFolder
): Promise<string[]> {
  const fileUris = await workspace.findFiles(
    new RelativePattern(workspaceFolder, "**/*.swift")
  );
  return fileUris.map((uri) => uri.path);
}

function reportToPreciseDiagnosticForDocument(
  document: TextDocument
): (report: Report) => Diagnostic {
  return (report) => {
    try {
      const line = document.lineAt(report.line - 1);
      let range: Range;
      if (report.character === null) {
        range = line.range;
      } else {
        const wordBegin = line.range.start.translate({
          characterDelta: report.character,
        });
        range =
          document.getWordRangeAtPosition(wordBegin) ||
          new Range(wordBegin, wordBegin.translate({ characterDelta: 1 }));
      }

      const severity = reportSeverityToDiagnosticSeverity(report.severity);
      return new Diagnostic(
        range,
        diagnosticMessageForReport(report),
        severity
      );
    } catch (error) {
      throw error;
    }
  };
}

function reportToSimpleDiagnostic(): (report: Report) => {
  file: string;
  diagnostic: Diagnostic;
} {
  return (report) => {
    const startPosition = new Position(
      Math.max(report.line - 1, 0),
      Math.max(report.character || 0, 0)
    );
    const endPosition = startPosition.translate({ characterDelta: 1 });
    const range = new Range(startPosition, endPosition);
    const severity = reportSeverityToDiagnosticSeverity(report.severity);
    return {
      file: report.file,
      diagnostic: new Diagnostic(
        range,
        diagnosticMessageForReport(report),
        severity
      ),
    };
  };
}

function diagnosticMessageForReport(report: Report): string {
  return `${report.reason} (${report.rule_id})`;
}

function reportSeverityToDiagnosticSeverity(
  severity: string
): DiagnosticSeverity {
  if (severity === "Warning") {
    return DiagnosticSeverity.Warning;
  } else if (severity === "Error") {
    return DiagnosticSeverity.Error;
  } else {
    return DiagnosticSeverity.Information;
  }
}

function execSwiftlint(request: {
  uri: Uri;
  parameters: string[];
  files: string[];
  cwd: string;
  options: ExecFileOptionsWithStringEncoding & { input?: string };
}): Promise<string | null> {
  const filesEnv: NodeJS.ProcessEnv =
    request.files.length === 0
      ? {}
      : Object.assign(
          {},
          ...request.files.map(
            (fileName, index): NodeJS.ProcessEnv => ({
              [`SCRIPT_INPUT_FILE_${index}`]: fileName,
            })
          )
        );
  filesEnv["SCRIPT_INPUT_FILE_COUNT"] = `${request.files.length}`;

  const toolchainEnv = Current.config.toolchainPath()
    ? { TOOLCHAIN_DIR: Current.config.toolchainPath() }
    : {};
  const filesModeParameters =
    request.files.length !== 0 ? ["--use-script-input-files"] : [];

  return new Promise((resolve, reject) => {
    const swiftLintPath = Current.config.swiftLintPath(request.uri);
    if (swiftLintPath == null) {
      return null;
    }
    const swiftLintArgs = [
      "lint",
      ...filesModeParameters,
      "--quiet",
      "--reporter",
      "json",
      ...request.parameters,
      ...Current.config.additionalParameters(),
    ];
    console.log(
      `cd ${request.cwd} && `,
      Object.keys(filesEnv)
        .map((env) => `${env}='${filesEnv[env]}'`)
        .join(" "),
      `'${swiftLintPath.join(" ")}' `,
      swiftLintArgs?.map((arg) => `'${arg}'`).join(" ")
    );
    const exec = execShell(
      swiftLintPath[0],
      [...swiftLintPath.slice(1), ...swiftLintArgs],
      {
        encoding: "utf8",
        maxBuffer: 20 * 1024 * 1024,
        ...((request.options || {}) as any),
        env: {
          ...process.env,
          ...toolchainEnv,
          ...(request.options || {}).env,
          ...filesEnv,
          SCRIPT_INPUT_FILE_COUNT: `${request.files.length}`,
        },
        cwd: request.cwd,
      },
      (error: any | ExecException | null, stdout: string | any, stderr) => {
        if (error && isExecException(error) && error.code === 2) {
          return resolve(stdout);
        } else if (
          error &&
          "code" in error &&
          error["code"] === "ERR_CHILD_PROCESS_STDIO_MAXBUFFER"
        ) {
          console.log("stderr", stderr);
          return resolve("[]");
        } else if (error) {
          console.log("stderr", stderr);
          return reject(error);
        } else {
          return resolve(stdout);
        }
      }
    );
    if (request.options.input !== undefined) {
      exec.stdin!.end(request.options.input);
    }
  });
}

function isExecException(error: Error): error is ExecException {
  return "code" in error;
}

async function filterAsync<T>(
  elements: T[],
  predicate: (element: T) => Promise<boolean>
): Promise<T[]> {
  const remaining = Array<T>();
  for (const element of elements) {
    const matches = await predicate(element);
    if (matches) {
      remaining.push(element);
    }
  }
  return remaining;
}<|MERGE_RESOLUTION|>--- conflicted
+++ resolved
@@ -53,12 +53,7 @@
     return [];
   }
 
-<<<<<<< HEAD
-  if (!request.document.uri.fsPath) {
-=======
-  // Skip linting if the user navigates to a system framework interface file.
-  if (request.document.uri.fsPath.includes(".swiftinterface")) {
->>>>>>> e16792a8
+  if (!request.document.uri.fsPath || request.document.uri.fsPath.includes(".swiftinterface")) {
     return [];
   }
 
