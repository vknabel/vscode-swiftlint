# SwiftLint for VS Code

VS Code extension to enforce Swift style and conventions via [SwiftLint](https://github.com/realm/SwiftLint). You can use SwiftLint installed globally or via the Swift Package Manager.

### Global Installation

You can [install](https://github.com/realm/SwiftLint#installation) SwiftLint globally using [Homebrew](http://brew.sh/) or [Mint](https://github.com/yonaskolb/Mint). For a local setup you can use the Swift Package Manager.

```bash
# Using Homebrew
$ brew install swiftlint
# Using Mint
$ mint install realm/SwiftLint
# Manually
$ git clone https://github.com/realm/SwiftLint.git
$ swift build -c release
```

### Local Installation

Add the package to your dependencies in `Package.swift`:

```diff
// swift-tools-version:4.2

import PackageDescription

let package = Package(
    name: "Komondor",
    products: [ ... ],
    dependencies: [
        // My dependencies
        .package(url: "https://github.com/orta/PackageConfig.git", from: "0.0.1"),
        // Dev deps
        .package(url: "https://github.com/orta/Komondor.git", from: "0.0.1"),
+        .package(url: "https://github.com/realm/SwiftLint.git", from: "0.37.0"),
    ],
    targets: [...]
)
```

## Configuration

| Config                                  | Type       | Default     | Description                                                                                                                             |
| --------------------------------------- | ---------- | ----------- | --------------------------------------------------------------------------------------------------------------------------------------- |
| `swiftlint.enable`                      | `Bool`     | `true`      | Whether SwiftLint should actually do something.                                                                                         |
| `swiftlint.onlyEnableOnSwiftPMProjects` | `Bool`     | `false`     | Requires and uses a SwiftLint as SwiftPM dependency.                                                                                    |
<<<<<<< HEAD
| `swiftlint.onlyEnableWithConfig`        | `Bool`     | `false`     | Only lint if config present.                                                                                                            |
=======
| `swiftlint.onlyEnableWithConfig`        | `Bool`     | `false`     | Only lint if config present. Requires `swiftlint.configSearchPaths`.                                                                    |
>>>>>>> 0a6db73f
| `swiftlint.path`                        | `String`   | `swiftlint` | The location of the globally installed SwiftLint (resolved with the current path if only a filename).                                   |
| `swiftlint.additionalParameters`        | `[String]` | `[]`        | Additional parameters to pass to SwiftLint.                                                                                             |
| `swiftlint.configSearchPaths`           | `[String]` | `[]`        | Possible paths for SwiftLint config. _This disables [nested configurations](https://github.com/realm/SwiftLint#nested-configurations)!_ |
| `swiftlint.autoLintWorkspace`           | `Bool`     | `true`      | Automatically lint the whole project right after start.                                                                                 |

## Commands

| Short Title                     | Command                   |
| ------------------------------- | ------------------------- |
| SwiftLint: Lint workspace       | `swiftlint.lintWorkspace` |
| SwiftLint: Fix workspace        | `swiftlint.fixWorkspace`  |
| SwiftLint: Fix document         | `swiftlint.fixDocument`   |
| SwiftLint: Fix all known issues | `source.fixAll.swiftlint` |

To automatically fix all issues within a document on save, add the following to your `.vscode/settings.json`:

```json
{
  "editor.codeActionsOnSave": {
    "source.fixAll": true
  }
}
```

## License

vscode-swiftlint is available under the [MIT](./LICENSE) license.<|MERGE_RESOLUTION|>--- conflicted
+++ resolved
@@ -45,11 +45,7 @@
 | --------------------------------------- | ---------- | ----------- | --------------------------------------------------------------------------------------------------------------------------------------- |
 | `swiftlint.enable`                      | `Bool`     | `true`      | Whether SwiftLint should actually do something.                                                                                         |
 | `swiftlint.onlyEnableOnSwiftPMProjects` | `Bool`     | `false`     | Requires and uses a SwiftLint as SwiftPM dependency.                                                                                    |
-<<<<<<< HEAD
-| `swiftlint.onlyEnableWithConfig`        | `Bool`     | `false`     | Only lint if config present.                                                                                                            |
-=======
 | `swiftlint.onlyEnableWithConfig`        | `Bool`     | `false`     | Only lint if config present. Requires `swiftlint.configSearchPaths`.                                                                    |
->>>>>>> 0a6db73f
 | `swiftlint.path`                        | `String`   | `swiftlint` | The location of the globally installed SwiftLint (resolved with the current path if only a filename).                                   |
 | `swiftlint.additionalParameters`        | `[String]` | `[]`        | Additional parameters to pass to SwiftLint.                                                                                             |
 | `swiftlint.configSearchPaths`           | `[String]` | `[]`        | Possible paths for SwiftLint config. _This disables [nested configurations](https://github.com/realm/SwiftLint#nested-configurations)!_ |
